.venv*/
jaxmarl
__pycache__/

# from the jaxmarl repo
*.py[cod]
*$py.class
*.egg-info/
*.ipynb
*.DS_Store
.vscode/
.ipynb_checkpoints/
docker/*
*.pickle
results/
docs/
tmp/
*-checkpoint.py
wandb/
outputs/
models/
*.dat
<<<<<<< HEAD
.env
=======

.idea
*.iml
>>>>>>> 9210bc7e
<|MERGE_RESOLUTION|>--- conflicted
+++ resolved
@@ -20,10 +20,6 @@
 outputs/
 models/
 *.dat
-<<<<<<< HEAD
-.env
-=======
 
 .idea
 *.iml
->>>>>>> 9210bc7e
