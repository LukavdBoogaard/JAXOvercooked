# import os
# os.environ["XLA_PYTHON_CLIENT_PREALLOCATE"] = "false"

import jax
import jax.numpy as jnp
import flax.linen as nn
import numpy as np
import optax
from flax.linen.initializers import constant, orthogonal
from flax.core.frozen_dict import FrozenDict, freeze, unfreeze
from typing import Sequence, NamedTuple, Any, Optional, List
from flax.training.train_state import TrainState
import distrax
from gymnax.wrappers.purerl import LogWrapper, FlattenObservationWrapper

from jax_marl.registration import make
from jax_marl.wrappers.baselines import LogWrapper
from jax_marl.environments.overcooked_environment import overcooked_layouts
from jax_marl.environments.env_selection import generate_sequence
from jax_marl.viz.overcooked_visualizer import OvercookedVisualizer
from jax_marl.environments.overcooked_environment.layouts import counter_circuit_grid
from dotenv import load_dotenv
import hydra
import os
os.environ["TF_CUDNN_DETERMINISTIC"] = "1"

from omegaconf import OmegaConf
import matplotlib.pyplot as plt
import wandb
from functools import partial
from dataclasses import dataclass, field
import tyro
from tensorboardX import SummaryWriter

# Enable compile logging
# jax.log_compiles(True)

class ActorCritic(nn.Module):
    '''
    Class to define the actor-critic networks used in IPPO. Each agent has its own actor-critic network
    '''
    action_dim: Sequence[int]
    activation: str = "tanh"

    @nn.compact
    def __call__(self, x):
        if self.activation == "relu":
            activation = nn.relu
        else:
            activation = nn.tanh

        # ACTOR  
        actor_mean = nn.Dense(
            64, # number of neurons
            kernel_init=orthogonal(np.sqrt(2)), 
            bias_init=constant(0.0) # sets the bias initialization to a constant value of 0
        )(x) # applies a dense layer to the input x

        actor_mean = activation(actor_mean) # applies the activation function to the output of the dense layer

        actor_mean = nn.Dense(
            64, 
            kernel_init=orthogonal(np.sqrt(2)), 
            bias_init=constant(0.0)
        )(actor_mean)

        actor_mean = activation(actor_mean)

        actor_mean = nn.Dense(
            self.action_dim, 
            kernel_init=orthogonal(0.01), 
            bias_init=constant(0.0)
        )(actor_mean)

        pi = distrax.Categorical(logits=actor_mean) # creates a categorical distribution over all actions (the logits are the output of the actor network)

        # CRITIC
        critic = nn.Dense(
            64, kernel_init=orthogonal(np.sqrt(2)), bias_init=constant(0.0)
        )(x)

        critic = activation(critic)

        critic = nn.Dense(
            64, kernel_init=orthogonal(np.sqrt(2)), bias_init=constant(0.0)
        )(critic)

        critic = activation(critic)

        critic = nn.Dense(1, kernel_init=orthogonal(1.0), bias_init=constant(0.0))(
            critic
        )
        
        # returns the policy (actor) and state-value (critic) networks
        value = jnp.squeeze(critic, axis=-1)
        return pi, value #squeezed to remove any unnecessary dimensions
    

class Transition(NamedTuple):
    '''
    Named tuple to store the transition information
    '''
    done: jnp.ndarray # whether the episode is done
    action: jnp.ndarray # the action taken
    value: jnp.ndarray # the value of the state
    reward: jnp.ndarray # the reward received
    log_prob: jnp.ndarray # the log probability of the action
    obs: jnp.ndarray # the observation
    # info: jnp.ndarray # additional information

@dataclass
class Config:
    lr: float = 3e-4
    num_envs: int = 16
    num_steps: int = 128
    total_timesteps: float = 8e6
    update_epochs: int = 8
    num_minibatches: int = 8
    gamma: float = 0.99
    gae_lambda: float = 0.95
    clip_eps: float = 0.2
    ent_coef: float = 0.01
    vf_coef: float = 0.5
    max_grad_norm: float = 0.5
    reward_shaping_horizon: float = 2.5e6
    activation: str = "tanh"
    env_name: str = "overcooked"
    alg_name: str = "ippo"
    
<<<<<<< HEAD
    seq_length: int = 3
=======
    seq_length: int = 6
>>>>>>> 9aff34c2
    strategy: str = "random"
    layouts: Optional[Sequence[str]] = field(default_factory=lambda: ["asymm_advantages", "smallest_kitchen", "cramped_room", "easy_layout", "square_arena", "no_cooperation"])
    env_kwargs: Optional[Sequence[dict]] = None
    layout_name: Optional[Sequence[str]] = None
    
    anneal_lr: bool = False
    seed: int = 30
    num_seeds: int = 1
    
    # Wandb settings
    wandb_mode: str = "online"
    entity: Optional[str] = ""
    project: str = "ippo_continual"

    # to be computed during runtime
    num_actors: int = 0
    num_updates: int = 0
    minibatch_size: int = 0

    
############################
##### HELPER FUNCTIONS #####
############################

def batchify(x: dict, agent_list, num_actors):
    '''
    converts the observations of a batch of agents into an array of size (num_actors, -1) that can be used by the network
    @param x: dictionary of observations
    @param agent_list: list of agents
    @param num_actors: number of actors
    returns the batchified observations
    '''
    x = jnp.stack([x[a] for a in agent_list])
    return x.reshape((num_actors, -1))

def unbatchify(x: jnp.ndarray, agent_list, num_envs, num_actors):
    '''
    converts the array of size (num_actors, -1) into a dictionary of observations for all agents
    @param x: array of observations
    @param agent_list: list of agents
    @param num_envs: number of environments
    @param num_actors: number of actors
    returns the unbatchified observations
    '''
    x = x.reshape((num_actors, num_envs, -1))
    return {a: x[i] for i, a in enumerate(agent_list)}

    
############################
##### MAIN FUNCTION    #####
############################


def main():
     # set the device to the first available GPU
    jax.config.update("jax_platform_name", "gpu")

    # print the device that is being used
    print("Device: ", jax.devices())
    
    config = tyro.cli(Config)

    # generate a sequence of tasks
    seq_length = config.seq_length
    strategy = config.strategy
    layouts = config.layouts
    config.env_kwargs, config.layout_name = generate_sequence(seq_length, strategy, layout_names=layouts, seed=config.seed)


    for layout_config in config.env_kwargs:
        layout_name = layout_config["layout"]
        layout_config["layout"] = overcooked_layouts[layout_name]

    # Initialize WandB
    load_dotenv()
    wandb.login(key=os.environ.get("WANDB_API_KEY"))
    wandb.init(
        project='Continual_IPPO', 
        config=config,
        sync_tensorboard=True,
        mode=config.wandb_mode,
        name=f'{config.alg_name}_{config.seq_length}_{config.strategy}'
    )

    # Set up Tensorboard
    writer = SummaryWriter(f"runs/{config.alg_name}_{config.seq_length}_{config.strategy}")
    # add all the configurations to the tensorboard
    writer.add_text(
        "hyperparameters",
        "|param|value|\n|-|-|\n%s" % ("\n".join([f"|{key}|{value}|" for key, value in vars(config).items()])),
    )
    

    # pad the observation space
    def pad_observation_space():
        '''
        Pads the observation space of the environment to be compatible with the network
        @param envs: the environment
        returns the padded observation space
        '''
        envs = []
        for env_args in config.env_kwargs:
                # Create the environment
                env = make(config.env_name, **env_args)
                envs.append(env)

        # find the environment with the largest observation space
        max_width, max_height = 0, 0
        for env in envs:
            max_width = max(max_width, env.layout["width"])
            max_height = max(max_height, env.layout["height"])
        
        # pad the observation space of all environments to be the same size by adding extra walls to the outside
        padded_envs = []
        for env in envs:
            # unfreeze the environment so that we can apply padding
            env = unfreeze(env.layout)  

            # calculate the padding needed
            width_diff = max_width - env["width"]
            height_diff = max_height - env["height"]

            # determine the padding needed on each side
            left = width_diff // 2
            right = width_diff - left
            top = height_diff // 2
            bottom = height_diff - top

            width = env["width"]

            # Adjust the indices of the observation space to match the padded observation space
            def adjust_indices(indices):
                '''
                adjusts the indices of the observation space
                @param indices: the indices to adjust
                returns the adjusted indices
                '''
                adjusted_indices = []

                for idx in indices:
                    # Compute the row and column of the index
                    row = idx // width
                    col = idx % width
                    
                    # Shift the row and column by the padding
                    new_row = row + top
                    new_col = col + left
                    
                    # Compute the new index
                    new_idx = new_row * (width + left + right) + new_col
                    adjusted_indices.append(new_idx)
                
                return jnp.array(adjusted_indices)
            
            # adjust the indices of the observation space to account for the new walls
            env["wall_idx"] = adjust_indices(env["wall_idx"])
            env["agent_idx"] = adjust_indices(env["agent_idx"])
            env["goal_idx"] = adjust_indices(env["goal_idx"])
            env["plate_pile_idx"] = adjust_indices(env["plate_pile_idx"])
            env["onion_pile_idx"] = adjust_indices(env["onion_pile_idx"])
            env["pot_idx"] = adjust_indices(env["pot_idx"])

            # pad the observation space with walls
            padded_wall_idx = list(env["wall_idx"])  # Existing walls
            
            # Top and bottom padding
            for y in range(top):
                for x in range(max_width):
                    padded_wall_idx.append(y * max_width + x)  # Top row walls

            for y in range(max_height - bottom, max_height):
                for x in range(max_width):
                    padded_wall_idx.append(y * max_width + x)  # Bottom row walls

            # Left and right padding
            for y in range(top, max_height - bottom):
                for x in range(left):
                    padded_wall_idx.append(y * max_width + x)  # Left column walls

                for x in range(max_width - right, max_width):
                    padded_wall_idx.append(y * max_width + x)  # Right column walls

            env["wall_idx"] = jnp.array(padded_wall_idx)

            # set the height and width of the environment to the new padded height and width
            env["height"] = max_height
            env["width"] = max_width

            padded_envs.append(freeze(env)) # Freeze the environment to prevent further modifications

        return padded_envs
    
    @partial(jax.jit, static_argnums=(1))
    def evaluate_model(train_state, network, key):
        '''
        Evaluates the model by running 10 episodes on all environments and returns the average reward
        @param train_state: the current state of the training
        @param config: the configuration of the training
        returns the average reward
        '''

        def run_episode_while(env, key_r, network, network_params, max_steps=1000):
            """
            Run a single episode using jax.lax.while_loop 
            """
            class LoopState(NamedTuple):
                key: Any
                state: Any
                obs: Any
                done: bool
                total_reward: float
                step_count: int

            def loop_cond(state: LoopState):
                '''
                Checks if the episode is done or if the maximum number of steps has been reached
                @param state: the current state of the loop
                returns a boolean indicating whether the loop should continue
                '''
                return jnp.logical_and(~state.done, state.step_count < max_steps)

            def loop_body(state: LoopState):
                '''
                Performs a single step in the environment
                @param state: the current state of the loop
                returns the updated state
                '''
                key, state_env, obs, _, total_reward, step_count = state
                key, key_a0, key_a1, key_s = jax.random.split(key, 4)

                # Flatten observations
                flat_obs = {k: v.flatten() for k, v in obs.items()}

                def select_action(train_state, rng, obs):
                    '''
                    Selects an action based on the policy network
                    @param params: the parameters of the network
                    @param rng: random number generator
                    @param obs: the observation
                    returns the action
                    '''
                    network_apply = train_state.apply_fn
                    params = train_state.params
                    pi, value = network_apply(params, obs)
                    return pi.sample(seed=rng), value


                # Get action distributions
                action_a1, _ = select_action(train_state, key_a0, flat_obs["agent_0"])
                action_a2, _ = select_action(train_state, key_a1, flat_obs["agent_1"])

                # Sample actions
                actions = {
                    "agent_0": action_a1,
                    "agent_1": action_a2
                }

                # Environment step
                next_obs, next_state, reward, done_step, info = env.step(key_s, state_env, actions)
                done = done_step["__all__"]
                reward = reward["agent_0"]  
                total_reward += reward
                step_count += 1

                return LoopState(key, next_state, next_obs, done, total_reward, step_count)

            # Initialize
            key, key_s = jax.random.split(key_r)
            obs, state = env.reset(key_s)
            init_state = LoopState(key, state, obs, False, 0.0, 0)

            # Run while loop
            final_state = jax.lax.while_loop(
                cond_fun=loop_cond,
                body_fun=loop_body,
                init_val=init_state
            )

            return final_state.total_reward

        # Loop through all environments
        all_avg_rewards = []

        envs = pad_observation_space()

        for env in envs:
            env = make(config.env_name, layout=env)  # Create the environment

            # network.init(key_a, init_x)  # initializes the network with the observation space
            network_params = train_state.params

            # Run k episodes
            all_rewards = jax.vmap(lambda k: run_episode_while(env, k, network, network_params, 500))(
                jax.random.split(key, 5)
            )
            
            avg_reward = jnp.mean(all_rewards)
            all_avg_rewards.append(avg_reward)

        return all_avg_rewards
    
    def get_rollout_for_visualization():
        '''
        Simulates the environment using the network
        @param train_state: the current state of the training
        @param config: the configuration of the training
        returns the state sequence
        '''

        # Add the padding
        envs = pad_observation_space()

        state_sequences = []
        for env_layout in envs:
            env = make(config.env_name, layout=env_layout)

            key = jax.random.PRNGKey(0)
            key, key_r, key_a = jax.random.split(key, 3)

            done = False

            obs, state = env.reset(key_r)
            state_seq = [state]
            rewards = []
            shaped_rewards = []
            while not done:
                key, key_a0, key_a1, key_s = jax.random.split(key, 4)

                # Get the action space for each agent (assuming it's uniform and doesn't depend on the agent_id)
                action_space_0 = env.action_space()  # Assuming the method needs to be called
                action_space_1 = env.action_space()  # Same as above since action_space is uniform

                # Sample actions for each agent
                action_0 = sample_discrete_action(key_a0, action_space_0).item()  # Ensure it's a Python scalar
                action_1 = sample_discrete_action(key_a1, action_space_1).item()

                actions = {
                    "agent_0": action_0,
                    "agent_1": action_1
                }

                # STEP ENV
                obs, state, reward, done, info = env.step(key_s, state, actions)
                done = done["__all__"]
                rewards.append(reward["agent_0"])
                shaped_rewards.append(info["shaped_reward"]["agent_0"])

                state_seq.append(state)
            state_sequences.append(state_seq)

        return state_sequences
        
    def visualize_environments():
        '''
        Visualizes the environments using the OvercookedVisualizer
        @param config: the configuration of the training
        returns None
        '''
        state_sequences = get_rollout_for_visualization()
        visualizer = OvercookedVisualizer()
        # animate all environments in the sequence
        for i, env in enumerate(state_sequences):
            visualizer.animate(state_seq=env, agent_view_size=5, filename=f"~/JAXOvercooked/environment_layouts/env_{config.layouts[i]}.gif")

        return None
    
    # visualize_environments()

   
    # step 1: make sure all envs are the same size and create the environments
    padded_envs = pad_observation_space()
    
    envs = []
    for env_layout in padded_envs:
        env = make(config.env_name, layout=env_layout)
        env = LogWrapper(env, replace_info=False)
        envs.append(env)


    # set extra config parameters based on the environment
    temp_env = envs[0]
    config.num_actors = temp_env.num_agents * config.num_envs
    config.num_updates = config.total_timesteps // config.num_steps // config.num_envs
    config.minibatch_size = (config.num_actors * config.num_steps) // config.num_minibatches

    def linear_schedule(count):
        '''
        Linearly decays the learning rate depending on the number of minibatches and number of epochs
        returns the learning rate
        '''
        frac = 1.0 - (count // (config.num_minibatches * config.update_epochs)) / config.num_updates
        return config.lr * frac

    rew_shaping_anneal = optax.linear_schedule(
        init_value=1.,
        end_value=0.,
        transition_steps=config.reward_shaping_horizon
    )


    network = ActorCritic(temp_env.action_space().n, activation=config.activation)

    # Initialize the network
    rng = jax.random.PRNGKey(config.seed)
    rng, network_rng = jax.random.split(rng)
    init_x = jnp.zeros(env.observation_space().shape).flatten()
    network_params = network.init(network_rng, init_x)

    # Initialize the optimizer
    tx = optax.chain(
        optax.clip_by_global_norm(config.max_grad_norm), 
        optax.adam(learning_rate=linear_schedule if config.anneal_lr else config.lr, eps=1e-5)
    )

    # jit the apply function
    network.apply = jax.jit(network.apply)

    # Initialize the training state      
    train_state = TrainState.create(
        apply_fn=network.apply,
        params=network_params,
        tx=tx
    )

    @partial(jax.jit, static_argnums=(2))
    def train_on_environment(rng, train_state, env):
        '''
        Trains the network using IPPO
        @param rng: random number generator 
        returns the runner state and the metrics
        '''

        print("Training on environment")

        # reset the learning rate and the optimizer
        tx = optax.chain(
        optax.clip_by_global_norm(config.max_grad_norm), 
            optax.adam(learning_rate=linear_schedule if config.anneal_lr else config.lr, eps=1e-5)
        )
        train_state = train_state.replace(tx=tx)
        
        # Initialize and reset the environment 
        rng, env_rng = jax.random.split(rng) 
        reset_rng = jax.random.split(env_rng, config.num_envs) 
        obsv, env_state = jax.vmap(env.reset, in_axes=(0,))(reset_rng) 
        
        # TRAIN 
        # @profile
        def _update_step(runner_state, unused):
            '''
            perform a single update step in the training loop
            @param runner_state: the carry state that contains all important training information
            returns the updated runner state and the metrics 
            '''

            # COLLECT TRAJECTORIES
            # @profile
            def _env_step(runner_state, unused):
                '''
                selects an action based on the policy, calculates the log probability of the action, 
                and performs the selected action in the environment
                @param runner_state: the current state of the runner
                returns the updated runner state and the transition
                '''
                # Unpack the runner state
                train_state, env_state, last_obs, update_step, rng = runner_state

                # SELECT ACTION
                # split the random number generator for action selection
                rng, _rng = jax.random.split(rng)

                # prepare the observations for the network
                obs_batch = batchify(last_obs, env.agents, config.num_actors)
                # print("obs_shape", obs_batch.shape)
                
                # apply the policy network to the observations to get the suggested actions and their values
                pi, value = network.apply(train_state.params, obs_batch)

                # sample the actions from the policy distribution 
                action = pi.sample(seed=_rng)
                log_prob = pi.log_prob(action)

                # format the actions to be compatible with the environment
                env_act = unbatchify(action, env.agents, config.num_envs, env.num_agents)
                env_act = {k:v.flatten() for k,v in env_act.items()}
                
                # STEP ENV
                # split the random number generator for stepping the environment
                rng, _rng = jax.random.split(rng)
                rng_step = jax.random.split(_rng, config.num_envs)
                
                # simultaniously step all environments with the selected actions (parallelized over the number of environments with vmap)
                obsv, env_state, reward, done, info = jax.vmap(env.step, in_axes=(0,0,0))(
                    rng_step, env_state, env_act
                )

                # REWARD SHAPING IN NEW VERSION
                
                # add the reward of one of the agents to the info dictionary
                info["reward"] = reward["agent_0"]

                current_timestep = update_step * config.num_steps * config.num_envs

                # add the shaped reward to the normal reward 
                reward = jax.tree_util.tree_map(lambda x,y: x+y * rew_shaping_anneal(current_timestep), reward, info["shaped_reward"])

                transition = Transition(
                    batchify(done, env.agents, config.num_actors).squeeze(), 
                    action,
                    value,
                    batchify(reward, env.agents, config.num_actors).squeeze(),
                    log_prob,
                    obs_batch
                )

                runner_state = (train_state, env_state, obsv, update_step, rng)
                return runner_state, (transition, info)
            
            # Apply the _env_step function a series of times, while keeping track of the runner state
            runner_state, (traj_batch, info) = jax.lax.scan(
                f=_env_step, 
                init=runner_state, 
                xs=None, 
                length=config.num_steps
            )  

            # unpack the runner state that is returned after the scan function
            train_state, env_state, last_obs, update_step, rng = runner_state

            # create a batch of the observations that is compatible with the network
            last_obs_batch = batchify(last_obs, env.agents, config.num_actors)

            # apply the network to the batch of observations to get the value of the last state
            _, last_val = network.apply(train_state.params, last_obs_batch)
            # this returns the value network for the last observation batch
            
            # @profile
            def _calculate_gae(traj_batch, last_val):
                '''
                calculates the generalized advantage estimate (GAE) for the trajectory batch
                @param traj_batch: the trajectory batch
                @param last_val: the value of the last state
                returns the advantages and the targets
                '''
                def _get_advantages(gae_and_next_value, transition):
                    '''
                    calculates the advantage for a single transition
                    @param gae_and_next_value: the GAE and value of the next state
                    @param transition: the transition to calculate the advantage for
                    returns the updated GAE and the advantage
                    '''
                    gae, next_value = gae_and_next_value
                    done, value, reward = (
                        transition.done,
                        transition.value,
                        transition.reward,
                    )
                    delta = reward + config.gamma * next_value * (1 - done) - value # calculate the temporal difference
                    gae = (
                        delta
                        + config.gamma * config.gae_lambda * (1 - done) * gae
                    ) # calculate the GAE (used instead of the standard advantage estimate in PPO)
                    
                    return (gae, value), gae
                
                # iteratively apply the _get_advantages function to calculate the advantage for each step in the trajectory batch
                _, advantages = jax.lax.scan(
                    f=_get_advantages,
                    init=(jnp.zeros_like(last_val), last_val),
                    xs=traj_batch,
                    reverse=True,
                    unroll=16,
                )
                return advantages, advantages + traj_batch.value

            # calculate the generalized advantage estimate (GAE) for the trajectory batch
            advantages, targets = _calculate_gae(traj_batch, last_val)

            # UPDATE NETWORK
            # @profile
            def _update_epoch(update_state, unused):
                '''
                performs a single update epoch in the training loop
                @param update_state: the current state of the update
                returns the updated update_state and the total loss
                '''
                
                def _update_minbatch(train_state, batch_info):
                    '''
                    performs a single update minibatch in the training loop
                    @param train_state: the current state of the training
                    @param batch_info: the information of the batch
                    returns the updated train_state and the total loss
                    '''
                    # unpack the batch information
                    traj_batch, advantages, targets = batch_info
                    
                    # @profile
                    def _loss_fn(params, traj_batch, gae, targets):
                        '''
                        calculates the loss of the network
                        @param params: the parameters of the network
                        @param traj_batch: the trajectory batch
                        @param gae: the generalized advantage estimate
                        @param targets: the targets
                        @param network: the network
                        returns the total loss and the value loss, actor loss, and entropy
                        '''
                        # apply the network to the observations in the trajectory batch
                        pi, value = network.apply(params, traj_batch.obs) 
                        log_prob = pi.log_prob(traj_batch.action)

                        # calculate critic loss 
                        value_pred_clipped = traj_batch.value + (value - traj_batch.value).clip(-config.clip_eps, config.clip_eps) 
                        value_losses = jnp.square(value - targets) 
                        value_losses_clipped = jnp.square(value_pred_clipped - targets) 
                        value_loss = (0.5 * jnp.maximum(value_losses, value_losses_clipped).mean()) 

                        # Calculate actor loss
                        ratio = jnp.exp(log_prob - traj_batch.log_prob) 
                        gae = (gae - gae.mean()) / (gae.std() + 1e-8) 
                        loss_actor_unclipped = ratio * gae 
                        loss_actor_clipped = (
                            jnp.clip(
                                ratio,
                                1.0 - config.clip_eps,
                                1.0 + config.clip_eps,
                            )
                            * gae
                        ) 

                        loss_actor = -jnp.minimum(loss_actor_unclipped, loss_actor_clipped) # calculate the actor loss as the minimum of the clipped and unclipped actor loss
                        loss_actor = loss_actor.mean() # calculate the mean of the actor loss
                        entropy = pi.entropy().mean() # calculate the entropy of the policy 

                        total_loss = (
                            loss_actor
                            + config.vf_coef * value_loss
                            - config.ent_coef * entropy
                        )
                        return total_loss, (value_loss, loss_actor, entropy)

                    # returns a function with the same parameters as loss_fn that calculates the gradient of the loss function
                    grad_fn = jax.value_and_grad(_loss_fn, has_aux=True)

                    # call the grad_fn function to get the total loss and the gradients
                    total_loss, grads = grad_fn(train_state.params, traj_batch, advantages, targets)

                    loss_information = total_loss, grads

                    # apply the gradients to the network
                    train_state = train_state.apply_gradients(grads=grads)

                    # Of course we also need to add the network to the carry here
                    return train_state, loss_information
                
                
                # unpack the update_state (because of the scan function)
                train_state, traj_batch, advantages, targets, rng = update_state
                
                # set the batch size and check if it is correct
                batch_size = config.minibatch_size * config.num_minibatches
                assert (
                    batch_size == config.num_steps * config.num_actors
                ), "batch size must be equal to number of steps * number of actors"
                
                # create a batch of the trajectory, advantages, and targets
                batch = (traj_batch, advantages, targets)          

                # reshape the batch to be compatible with the network
                batch = jax.tree_util.tree_map(
                    f=(lambda x: x.reshape((batch_size,) + x.shape[2:])), tree=batch
                )
                # split the random number generator for shuffling the batch
                rng, _rng = jax.random.split(rng)

                # creates random sequences of numbers from 0 to batch_size, one for each vmap 
                permutation = jax.random.permutation(_rng, batch_size)

                # shuffle the batch
                shuffled_batch = jax.tree_util.tree_map(
                    lambda x: jnp.take(x, permutation, axis=0), batch
                ) # outputs a tuple of the batch, advantages, and targets shuffled 

                minibatches = jax.tree_util.tree_map(
                    f=(lambda x: jnp.reshape(x, [config.num_minibatches, -1] + list(x.shape[1:]))), tree=shuffled_batch,
                )

                train_state, loss_information = jax.lax.scan(
                    f=_update_minbatch, 
                    init=train_state,
                    xs=minibatches
                )
                
                total_loss, grads = loss_information 
                avg_grads = jax.tree_util.tree_map(lambda x: jnp.mean(x, axis=0), grads)
                update_state = (train_state, traj_batch, advantages, targets, rng)
                return update_state, total_loss

            # create a tuple to be passed into the jax.lax.scan function
            update_state = (train_state, traj_batch, advantages, targets, rng)

            update_state, loss_info = jax.lax.scan( 
                f=_update_epoch, 
                init=update_state, 
                xs=None, 
                length=config.update_epochs
            )

            # unpack update_state
            train_state, traj_batch, advantages, targets, rng = update_state
            metric = info
            current_timestep = update_step*config.num_steps * config.num_envs

            
            # update the metric with the current timestep
            metric = jax.tree_util.tree_map(lambda x: x.mean(), metric)

            # General section
            # Update the step counter
            update_step = update_step + 1

            metric["General/update_step"] = update_step
            metric["General/env_step"] = update_step * config.num_steps * config.num_envs
            metric["General/learning_rate"] = linear_schedule(update_step * config.num_minibatches * config.update_epochs)

            # Losses section
            total_loss, (value_loss, loss_actor, entropy) = loss_info
            metric["Losses/total_loss"] = total_loss.mean()
            metric["Losses/total_loss_max"] = total_loss.max()
            metric["Losses/total_loss_min"] = total_loss.min()
            metric["Losses/total_loss_var"] = total_loss.var()
            metric["Losses/value_loss"] = value_loss.mean()
            metric["Losses/actor_loss"] = loss_actor.mean()
            metric["Losses/entropy"] = entropy.mean()

            # Rewards section
            metric["General/shaped_reward_agent0"] = metric["shaped_reward"]["agent_0"]
            metric["General/shaped_reward_agent1"] = metric["shaped_reward"]["agent_1"]
            metric["General/shaped_reward_annealed_agent0"] = metric["General/shaped_reward_agent0"] * rew_shaping_anneal(current_timestep)
            metric["General/shaped_reward_annealed_agent1"] = metric["General/shaped_reward_agent1"] * rew_shaping_anneal(current_timestep)

            # Advantages and Targets section
            metric["Advantage_Targets/advantages"] = advantages.mean()
            metric["Advantage_Targets/targets"] = targets.mean()

            # Evaluation section
            for i in range(len(config.layout_name)):
                metric[f"Evaluation/{config.layout_name[i]}"] = jnp.nan
            

            # If update step is a multiple of 20, run the evaluation function
            rng, eval_rng = jax.random.split(rng)
            train_state_eval = jax.tree_util.tree_map(lambda x: x.copy(), train_state)

            def true_fun(metric):
                evaluations = evaluate_model(train_state_eval, network, eval_rng)
                for i, evaluation in enumerate(evaluations):
                    metric[f"Evaluation/{config.layout_name[i]}"] = evaluation
                return metric
            
            def false_fun(metric):
                return metric
            
            metric = jax.lax.cond((update_step % 200) == 0, true_fun, false_fun, metric)

<<<<<<< HEAD
            def callback(metric, update_step):
                # print(update_step, metric)
                wandb.log(
                    metric
                )
            
            jax.debug.callback(callback, metric, update_step)

            
            rng = update_state[-1]
            runner_state = (train_state, env_state, last_obs, update_step, rng)

            return runner_state, metric
=======
            def loop_over_envs(rng, train_state, envs):
                '''
                Loops over the environments and trains the network
                @param rng: random number generator
                @param train_state: the current state of the training
                @param envs: the environments
                returns the runner state and the metrics
                '''
                # metrics = []
                for env_rng, env in zip(env_rngs, envs):
                    train_state, *rest = train_on_environment(env_rng, train_state, env)
                    
                return train_state
            
            # apply the loop_over_envs function to the environments
            train_state = loop_over_envs(rng, train_state, envs)
    

            return train_state
        return train 
    
    # create the seed 
    rng = jax.random.PRNGKey(config.seed)
    # train_jit = jax.jit(make_train())
    # out = jax.vmap(train_jit)(jax.random.split(rng, config.num_seeds))
    out = jax.vmap(make_train())(jax.random.split(rng, config.num_seeds))
    print("done")
>>>>>>> 9aff34c2

        rng, train_rng = jax.random.split(rng)

        # initialize a carrier that keeps track of the states and observations of the agents
        runner_state = (train_state, env_state, obsv, 0, train_rng)
        
        # apply the _update_step function a series of times, while keeping track of the state 
        runner_state, metric = jax.lax.scan(
            f=_update_step, 
            init=runner_state, 
            xs=None, 
            length=config.num_updates
        )

        # Return the runner state after the training loop, and the metric arrays
        return runner_state


    def loop_over_envs(rng, train_state, envs):
        '''
        Loops over the environments and trains the network
        @param rng: random number generator
        @param train_state: the current state of the training
        @param envs: the environments
        returns the runner state and the metrics
        '''
        # split the random number generator for training on the environments
        rng, *env_rngs = jax.random.split(rng, len(envs)+1)

        for env_rng, env in zip(env_rngs, envs):
            runner_state = train_on_environment(env_rng, train_state, env)
            train_state = runner_state[0]

        return runner_state

    
    # Run the model
    rng, train_rng = jax.random.split(rng)
    # apply the loop_over_envs function to the environments
    runner_state = loop_over_envs(train_rng, train_state, envs)
    

def sample_discrete_action(key, action_space):
    """Samples a discrete action based on the action space provided."""
    num_actions = action_space.n
    return jax.random.randint(key, (1,), 0, num_actions)


if __name__ == "__main__":
    print("Running main...")
    main()
<|MERGE_RESOLUTION|>--- conflicted
+++ resolved
@@ -126,12 +126,8 @@
     activation: str = "tanh"
     env_name: str = "overcooked"
     alg_name: str = "ippo"
-    
-<<<<<<< HEAD
+
     seq_length: int = 3
-=======
-    seq_length: int = 6
->>>>>>> 9aff34c2
     strategy: str = "random"
     layouts: Optional[Sequence[str]] = field(default_factory=lambda: ["asymm_advantages", "smallest_kitchen", "cramped_room", "easy_layout", "square_arena", "no_cooperation"])
     env_kwargs: Optional[Sequence[dict]] = None
@@ -898,7 +894,6 @@
             
             metric = jax.lax.cond((update_step % 200) == 0, true_fun, false_fun, metric)
 
-<<<<<<< HEAD
             def callback(metric, update_step):
                 # print(update_step, metric)
                 wandb.log(
@@ -912,35 +907,6 @@
             runner_state = (train_state, env_state, last_obs, update_step, rng)
 
             return runner_state, metric
-=======
-            def loop_over_envs(rng, train_state, envs):
-                '''
-                Loops over the environments and trains the network
-                @param rng: random number generator
-                @param train_state: the current state of the training
-                @param envs: the environments
-                returns the runner state and the metrics
-                '''
-                # metrics = []
-                for env_rng, env in zip(env_rngs, envs):
-                    train_state, *rest = train_on_environment(env_rng, train_state, env)
-                    
-                return train_state
-            
-            # apply the loop_over_envs function to the environments
-            train_state = loop_over_envs(rng, train_state, envs)
-    
-
-            return train_state
-        return train 
-    
-    # create the seed 
-    rng = jax.random.PRNGKey(config.seed)
-    # train_jit = jax.jit(make_train())
-    # out = jax.vmap(train_jit)(jax.random.split(rng, config.num_seeds))
-    out = jax.vmap(make_train())(jax.random.split(rng, config.num_seeds))
-    print("done")
->>>>>>> 9aff34c2
 
         rng, train_rng = jax.random.split(rng)
 
