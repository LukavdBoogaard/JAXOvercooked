--- conflicted
+++ resolved
@@ -219,12 +219,8 @@
         config=config,
         sync_tensorboard=True,
         mode=config.wandb_mode,
-<<<<<<< HEAD
         name=run_name
-=======
         tags=wandb_tags,
-        name=f'{config.alg_name}_{config.seq_length}_{config.strategy}'
->>>>>>> 63bfd06c
     )
 
     # Set up Tensorboard
