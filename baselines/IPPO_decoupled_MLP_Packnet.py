# import os
# os.environ["XLA_PYTHON_CLIENT_PREALLOCATE"] = "false"
from datetime import datetime

import copy
from datetime import datetime
import pickle
import flax
import jax
import jax.experimental
import jax.numpy as jnp
import flax.linen as nn
import numpy as np
import optax
import orbax.checkpoint as ocp
from flax.linen.initializers import constant, orthogonal
from flax.core.frozen_dict import FrozenDict, freeze, unfreeze
from typing import Sequence, NamedTuple, Any, Optional, List
from flax.training.train_state import TrainState
import distrax

from jax_marl.registration import make
from jax_marl.wrappers.baselines import LogWrapper
from jax_marl.environments.overcooked_environment import overcooked_layouts
from jax_marl.environments.env_selection import generate_sequence
from jax_marl.viz.overcooked_visualizer import OvercookedVisualizer
from architectures.decoupled_mlp import Actor, Critic
from cl_methods.Packnet import Packnet, PacknetState
from baselines.utils import (Transition, 
                             batchify, 
                             unbatchify, 
                             sample_discrete_action,
                             make_task_onehot,
                             show_heatmap_bwt,
                             show_heatmap_fwt,
                             compute_normalized_evaluation_rewards,
                             compute_normalized_returns)
from dotenv import load_dotenv
import os
os.environ["TF_CUDNN_DETERMINISTIC"] = "1"

from omegaconf import OmegaConf
import matplotlib.pyplot as plt
import wandb
from functools import partial
from dataclasses import dataclass, field
import tyro
from tensorboardX import SummaryWriter
from pathlib import Path


@dataclass
class Config:
    lr: float = 3e-4
    num_envs: int = 16
    num_steps: int = 128
    total_timesteps: float = 6e6
    update_epochs: int = 8
    num_minibatches: int = 8
    gamma: float = 0.99
    gae_lambda: float = 0.95
    clip_eps: float = 0.2
    ent_coef: float = 0.01
    vf_coef: float = 0.5
    max_grad_norm: float = 0.5
    reward_shaping_horizon: float = 2.5e6
    activation: str = "tanh"
    env_name: str = "overcooked"
    alg_name: str = "ippo"
    cl_method: str = "PackNet"
    network_architecture: str = "mlp_decoupled"

    # Packnet settings
    train_epochs: int = 8
    finetune_epochs: int = 2
    finetune_lr: float = 1e-4
    finetune_timesteps: int = 1e6

    seq_length: int = 3
    strategy: str = "random"
    layouts: Optional[Sequence[str]] = field(default_factory=lambda: ["asymm_advantages", "smallest_kitchen", "cramped_room", "easy_layout", "square_arena", "no_cooperation"])
    env_kwargs: Optional[Sequence[dict]] = None
    layout_name: Optional[Sequence[str]] = None
    evaluation: bool = True
    log_interval: int = 50
    eval_num_steps: int = 1000 
    eval_num_episodes: int = 5 
    gif_len: int = 300
    
    anneal_lr: bool = False
    seed: int = 30
    num_seeds: int = 1
    
    # Wandb settings
    wandb_mode: str = "online"
    entity: Optional[str] = ""
    project: str = "COOX"
    tags: List[str] = field(default_factory=list)

    # to be computed during runtime
    num_actors: int = 0
    num_updates: int = 0
    minibatch_size: int = 0
    finetune_updates: int = 0

############################
##### MAIN FUNCTION    #####
############################


def main():
     # set the device to the first available GPU
    jax.config.update("jax_platform_name", "gpu")

    # print the device that is being used
    print("Device: ", jax.devices())
    
    config = tyro.cli(Config)

    # generate a sequence of tasks
    config.env_kwargs, config.layout_name = generate_sequence(
        sequence_length=config.seq_length, 
        strategy=config.strategy, 
        layout_names=config.layouts, 
        seed=config.seed
    )

    for layout_config in config.env_kwargs:
        layout_name = layout_config["layout"]
        layout_config["layout"] = overcooked_layouts[layout_name]
<<<<<<< HEAD

    timestamp = datetime.now().strftime("%Y-%m-%d_%H-%M-%S")
    run_name = f'{config.alg_name}_{config.network_architecture}_seq{config.seq_length}_{config.strategy}_seed_{config.seed}_{timestamp}'
=======
    
    timestamp = datetime.now().strftime("%m-%d_%H-%M")
    run_name = f'{config.alg_name}_Packnet_{config.network_architecture}_seq{config.seq_length}_{config.strategy}_{timestamp}'
>>>>>>> a65bddf4
    exp_dir = os.path.join("runs", run_name)

    # Initialize WandB
    load_dotenv()
    wandb_tags = config.tags if config.tags is not None else []
    wandb.login(key=os.environ.get("WANDB_API_KEY"))
    wandb.init(
        project=config.project,
        config=config,
        sync_tensorboard=True,
        mode=config.wandb_mode,
        name=run_name,
        id=run_name,
        tags=wandb_tags,
        group=config.cl_method,
    )

    # Set up Tensorboard
    writer = SummaryWriter(exp_dir)
    
    # add the hyperparameters to the tensorboard
    rows = []
    for key, value in vars(config).items():
        value_str = str(value).replace("\n", "<br>")
        value_str = value_str.replace("|", "\\|")  # escape pipe chars if needed
        rows.append(f"|{key}|{value_str}|")

    table_body = "\n".join(rows)
    markdown = f"|param|value|\n|-|-|\n{table_body}"
    writer.add_text("hyperparameters", markdown)

    def pad_observation_space():
        '''
        Function that pads the observation space of all environments to be the same size by adding extra walls to the outside.
        This way, the observation space of all environments is the same, and compatible with the network
        returns the padded environments
        '''
        envs = []
        for env_args in config.env_kwargs:
            # Create the environment
            env = make(config.env_name, **env_args)
            envs.append(env)

        # find the environment with the largest observation space
        max_width, max_height = 0, 0
        for env in envs:
            max_width = max(max_width, env.layout["width"])
            max_height = max(max_height, env.layout["height"])
        
        # pad the observation space of all environments to be the same size by adding extra walls to the outside
        padded_envs = []
        for env in envs:
            # unfreeze the environment so that we can apply padding
            env = unfreeze(env.layout)  

            # calculate the padding needed
            width_diff = max_width - env["width"]
            height_diff = max_height - env["height"]

            # determine the padding needed on each side
            left = width_diff // 2
            right = width_diff - left
            top = height_diff // 2
            bottom = height_diff - top

            width = env["width"]

            # Adjust the indices of the observation space to match the padded observation space
            def adjust_indices(indices):
                '''
                adjusts the indices of the observation space
                @param indices: the indices to adjust
                returns the adjusted indices
                '''
                adjusted_indices = []

                for idx in indices:
                    # Compute the row and column of the index
                    row = idx // width
                    col = idx % width
                    
                    # Shift the row and column by the padding
                    new_row = row + top
                    new_col = col + left
                    
                    # Compute the new index
                    new_idx = new_row * (width + left + right) + new_col
                    adjusted_indices.append(new_idx)
                
                return jnp.array(adjusted_indices)
            
            # adjust the indices of the observation space to account for the new walls
            env["wall_idx"] = adjust_indices(env["wall_idx"])
            env["agent_idx"] = adjust_indices(env["agent_idx"])
            env["goal_idx"] = adjust_indices(env["goal_idx"])
            env["plate_pile_idx"] = adjust_indices(env["plate_pile_idx"])
            env["onion_pile_idx"] = adjust_indices(env["onion_pile_idx"])
            env["pot_idx"] = adjust_indices(env["pot_idx"])

            # pad the observation space with walls
            padded_wall_idx = list(env["wall_idx"])  # Existing walls
            
            # Top and bottom padding
            for y in range(top):
                for x in range(max_width):
                    padded_wall_idx.append(y * max_width + x)  # Top row walls

            for y in range(max_height - bottom, max_height):
                for x in range(max_width):
                    padded_wall_idx.append(y * max_width + x)  # Bottom row walls

            # Left and right padding
            for y in range(top, max_height - bottom):
                for x in range(left):
                    padded_wall_idx.append(y * max_width + x)  # Left column walls

                for x in range(max_width - right, max_width):
                    padded_wall_idx.append(y * max_width + x)  # Right column walls

            env["wall_idx"] = jnp.array(padded_wall_idx)

            # set the height and width of the environment to the new padded height and width
            env["height"] = max_height
            env["width"] = max_width

            padded_envs.append(freeze(env)) # Freeze the environment to prevent further modifications

        return padded_envs
    
    @partial(jax.jit)
    def evaluate_model(actor_train_state, key):
        '''
        Evaluates the model by running 10 episodes on all environments and returns the average reward
        @param train_state: the current state of the training
        @param config: the configuration of the training
        returns the average reward
        '''

        def run_episode_while(env, key_r, actor_params, max_steps=400):
            """
            Run a single episode using jax.lax.while_loop 
            """
            class EvalState(NamedTuple):
                key: Any
                state: Any
                obs: Any
                done: bool
                total_reward: float
                step_count: int

            def cond_fun(state: EvalState):
                '''
                Checks if the episode is done or if the maximum number of steps has been reached
                @param state: the current state of the loop
                returns a boolean indicating whether the loop should continue
                '''
                return jnp.logical_and(jnp.logical_not(state.done), state.step_count < max_steps)

            def body_fun(state: EvalState):
                '''
                Performs a single step in the environment
                @param state: the current state of the loop
                returns the updated state
                '''
                # Unpack the state
                key, state_env, obs, _, total_reward, step_count = state

                # split the key into keys to sample actions and step the environment
                key, key_a0, key_a1, key_s = jax.random.split(key, 4)

                # Flatten observations
                flat_obs = {k: v.flatten() for k, v in obs.items()}

                def select_action(actor_train_state, rng, obs):
                    '''
                    Selects an action based on the policy network
                    @param params: the parameters of the network
                    @param rng: random number generator
                    @param obs: the observation
                    returns the action
                    '''
                    network_apply = actor_train_state.apply_fn
                    pi = network_apply(actor_params, obs)
                    return pi.sample(seed=rng)


                # Get action distributions
                action_a1 = select_action(actor_train_state, key_a0, flat_obs["agent_0"])
                action_a2 = select_action(actor_train_state, key_a1, flat_obs["agent_1"])

                # Sample actions
                actions = {
                    "agent_0": action_a1,
                    "agent_1": action_a2
                }

                # Environment step
                next_obs, next_state, reward, done_step, info = env.step(key_s, state_env, actions)
                done = done_step["__all__"]
                reward = reward["agent_0"]  
                total_reward += reward
                step_count += 1

                return EvalState(key, next_state, next_obs, done, total_reward, step_count)

            # Initialize the key and first state
            key, key_s = jax.random.split(key_r)
            obs, state = env.reset(key_s)
            init_state = EvalState(key, state, obs, False, 0.0, 0)

            # Run while loop
            final_state = jax.lax.while_loop(
                cond_fun=cond_fun,
                body_fun=body_fun,
                init_val=init_state
            )

            return final_state.total_reward

        # Loop through all environments
        all_avg_rewards = []

        envs = pad_observation_space()

        keys = jax.random.split(key, len(envs))

        for i, env in enumerate(envs):
            env = make(config.env_name, layout=env)  # Create the environment
            actor_params = actor_train_state.params
            env_key = keys[i]
            # Run k episodes
            all_rewards = jax.vmap(lambda k: run_episode_while(env, k, actor_params, config.eval_num_steps))(
                jax.random.split(env_key, config.eval_num_episodes)
            )
            
            avg_reward = jnp.mean(all_rewards)
            all_avg_rewards.append(avg_reward)

        return all_avg_rewards
    
    # pad all environments
    padded_envs = pad_observation_space()
    
    envs = []
    for env_layout in padded_envs:
        env = make(config.env_name, layout=env_layout)
        env = LogWrapper(env, replace_info=False)
        envs.append(env)


    # set extra config parameters based on the environment
    temp_env = envs[0]
    config.num_actors = temp_env.num_agents * config.num_envs
    config.num_updates = config.total_timesteps // config.num_steps // config.num_envs
    print(f"num_updates: {config.num_updates}")
    config.finetune_updates = config.finetune_timesteps // config.num_steps // config.num_envs
    print(f"finetune_updates: {config.finetune_updates}")
    config.minibatch_size = (config.num_actors * config.num_steps) // config.num_minibatches

    def linear_schedule(count):
        '''
        Linearly decays the learning rate depending on the number of minibatches and number of epochs
        returns the learning rate
        '''
        frac = 1.0 - (count // (config.num_minibatches * config.update_epochs)) / config.num_updates
        return config.lr * frac    
    actor = Actor(
        action_dim=temp_env.action_space().n, 
        activation=config.activation
    )

    critic = Critic(
        activation=config.activation
    )

     # Initialize the Packnet class
    packnet = Packnet(seq_length=config.seq_length, 
                      prune_instructions=0.4,
                      train_finetune_split=(config.train_epochs, config.finetune_epochs),
                      prunable_layers=[nn.Dense])
    
    
    # Initialize the network
    rng = jax.random.PRNGKey(config.seed)
    rng, actor_rng, critic_rng = jax.random.split(rng, 3)

    init_x = jnp.zeros(temp_env.observation_space().shape).flatten()
    actor_params = actor.init(actor_rng, init_x)
    critic_params = critic.init(critic_rng, init_x)

    # Initialize the optimizer
    actor_tx = optax.chain(
        optax.clip_by_global_norm(config.max_grad_norm), 
        optax.adam(learning_rate=linear_schedule if config.anneal_lr else config.lr, eps=1e-5)
    )
    critic_tx = optax.chain(
        optax.clip_by_global_norm(config.max_grad_norm), 
        optax.adam(learning_rate=linear_schedule if config.anneal_lr else config.lr, eps=1e-5)
    )

    # jit the apply function
    actor.apply = jax.jit(actor.apply)
    critic.apply = jax.jit(critic.apply)
    # calculate sparsity
    sparsity = packnet.compute_sparsity(actor_params["params"])
    print(f"Sparsity: {sparsity}")


    # Initialize the Packnet state
    packnet_state = PacknetState(
        masks=packnet.init_mask_tree(actor_params["params"]),
        current_task=0,
        train_mode=True
    )

    # Initialize the training state      
    actor_train_state = TrainState.create(
        apply_fn=actor.apply,
        params=actor_params,
        tx=actor_tx
    )
    critic_train_state = TrainState.create(
        apply_fn=critic.apply,
        params=critic_params,
        tx=critic_tx
    )

    train_states = (actor_train_state, critic_train_state)

    # def get_shape(x):
    #     return x.shape if hasattr(x, "shape") else type(x)

    # # This returns a nested structure with each array replaced by its shape.
    # shapes = jax.tree_util.tree_map(get_shape, train_state.params)
    # print(shapes)

     # Load the practical baseline yaml file as a dictionary
    repo_root = Path(__file__).resolve().parent.parent
    yaml_loc = os.path.join(repo_root, "practical_reward_baseline.yaml")
    with open(yaml_loc, "r") as f:
        practical_baselines = OmegaConf.load(f)

    @partial(jax.jit, static_argnums=(3))
    def train_on_environment(rng, train_states, packnet_state, env, env_counter):
        '''
        Trains the network using IPPO
        @param rng: random number generator 
        returns the runner state and the metrics
        '''
        print("Training on environment")
        actor_train_state, critic_train_state = train_states

        # reset the learning rate and the optimizer
        actor_tx = optax.chain(
            optax.clip_by_global_norm(config.max_grad_norm), 
            optax.adam(learning_rate=linear_schedule if config.anneal_lr else config.lr, eps=1e-5)
        )
        critic_tx = optax.chain(
            optax.clip_by_global_norm(config.max_grad_norm), 
            optax.adam(learning_rate=linear_schedule if config.anneal_lr else config.lr, eps=1e-5)
        )
        new_actor_optimizer = actor_tx.init(actor_train_state.params)
        new_critic_optimizer = critic_tx.init(critic_train_state.params)
        actor_train_state = actor_train_state.replace(tx=actor_tx, opt_state=new_actor_optimizer)
        critic_train_state = critic_train_state.replace(tx=critic_tx, opt_state=new_critic_optimizer)
        
        # Initialize and reset the environment 
        rng, env_rng = jax.random.split(rng) 
        reset_rng = jax.random.split(env_rng, config.num_envs) 
        obsv, env_state = jax.vmap(env.reset, in_axes=(0,))(reset_rng) 

        rew_shaping_anneal = optax.linear_schedule(
            init_value=1.,
            end_value=0.,
            transition_steps=config.reward_shaping_horizon
        )
        
        # TRAIN 
        def _update_step(runner_state, unused):
            '''
            perform a single update step in the training loop
            @param runner_state: the carry state that contains all important training information
            returns the updated runner state and the metrics 
            '''
            # COLLECT TRAJECTORIES
            def _env_step(runner_state, unused):
                '''
                selects an action based on the policy, calculates the log probability of the action, 
                and performs the selected action in the environment
                @param runner_state: the current state of the runner
                returns the updated runner state and the transition
                '''
                # Unpack the runner state
                train_states, env_state, packnet_state, last_obs, update_step, grads, rng = runner_state
                actor_train_state, critic_train_state = train_states
                # split the random number generator for action selection
                rng, _rng = jax.random.split(rng)

                # prepare the observations for the network
                obs_batch = batchify(last_obs, env.agents, config.num_actors)
                # print("obs_shape", obs_batch.shape)
                
                # apply the policy network to the observations to get the suggested actions and their values
                pi = actor.apply(actor_train_state.params, obs_batch)
                value = critic.apply(critic_train_state.params, obs_batch)

                # sample the actions from the policy distribution 
                action = pi.sample(seed=_rng)
                log_prob = pi.log_prob(action)

                # format the actions to be compatible with the environment
                env_act = unbatchify(action, env.agents, config.num_envs, env.num_agents)
                env_act = {k:v.flatten() for k,v in env_act.items()}
                
                # STEP ENV
                # split the random number generator for stepping the environment
                rng, _rng = jax.random.split(rng)
                rng_step = jax.random.split(_rng, config.num_envs)
                
                # simultaniously step all environments with the selected actions (parallelized over the number of environments with vmap)
                obsv, env_state, reward, done, info = jax.vmap(env.step, in_axes=(0,0,0))(
                    rng_step, env_state, env_act
                )

                # REWARD SHAPING IN NEW VERSION
                # add the reward of one of the agents to the info dictionary
                info["reward"] = reward["agent_0"]

                current_timestep = update_step * config.num_steps * config.num_envs

                # add the shaped reward to the normal reward 
                reward = jax.tree_util.tree_map(lambda x,y: 
                                                x+y * rew_shaping_anneal(current_timestep), 
                                                reward, 
                                                info["shaped_reward"]
                                                )

                transition = Transition(
                    batchify(done, env.agents, config.num_actors).squeeze(), 
                    action,
                    value,
                    batchify(reward, env.agents, config.num_actors).squeeze(),
                    log_prob,
                    obs_batch
                )

                runner_state = (train_states, env_state, packnet_state, obsv, update_step, grads, rng)
                return runner_state, (transition, info)
            
            # Apply the _env_step function a series of times, while keeping track of the runner state
            runner_state, (traj_batch, info) = jax.lax.scan(
                f=_env_step, 
                init=runner_state, 
                xs=None, 
                length=config.num_steps
            )  

            # unpack the runner state that is returned after the scan function
            train_states, env_state, packnet_state, last_obs, update_step, grads, rng = runner_state
            actor_train_state, critic_train_state = train_states
            # create a batch of the observations that is compatible with the network
            last_obs_batch = batchify(last_obs, env.agents, config.num_actors)

            # apply the network to the batch of observations to get the value of the last state
            last_val = critic.apply(critic_train_state.params, last_obs_batch)
            
            # @profile
            def _calculate_gae(traj_batch, last_val):
                '''
                calculates the generalized advantage estimate (GAE) for the trajectory batch
                @param traj_batch: the trajectory batch
                @param last_val: the value of the last state
                returns the advantages and the targets
                '''
                def _get_advantages(gae_and_next_value, transition):
                    '''
                    calculates the advantage for a single transition
                    @param gae_and_next_value: the GAE and value of the next state
                    @param transition: the transition to calculate the advantage for
                    returns the updated GAE and the advantage
                    '''
                    gae, next_value = gae_and_next_value
                    done, value, reward = (
                        transition.done,
                        transition.value,
                        transition.reward,
                    )
                    delta = reward + config.gamma * next_value * (1 - done) - value # calculate the temporal difference
                    gae = (
                        delta
                        + config.gamma * config.gae_lambda * (1 - done) * gae
                    ) # calculate the GAE (used instead of the standard advantage estimate in PPO)
                    
                    return (gae, value), gae
                
                # iteratively apply the _get_advantages function to calculate the advantage for each step in the trajectory batch
                _, advantages = jax.lax.scan(
                    f=_get_advantages,
                    init=(jnp.zeros_like(last_val), last_val),
                    xs=traj_batch,
                    reverse=True,
                    unroll=16,
                )
                return advantages, advantages + traj_batch.value

            # calculate the generalized advantage estimate (GAE) for the trajectory batch
            advantages, targets = _calculate_gae(traj_batch, last_val)

            # UPDATE NETWORK
            # @profile
            def _update_epoch(update_state, unused):
                '''
                performs a single update epoch in the training loop
                @param update_state: the current state of the update
                returns the updated update_state and the total loss
                '''
                
                def _update_minbatch(train_states, batch_info):
                    '''
                    performs a single update minibatch in the training loop
                    @param train_state: the current state of the training
                    @param batch_info: the information of the batch
                    returns the updated train_state and the total loss
                    '''
                    # unpack the parameters
                    actor_train_state, critic_train_state = train_states
                    traj_batch, advantages, targets = batch_info

                    def _actor_loss_fn(actor_params, traj_batch, gae):
                        '''
                        calculates the loss of the actor network
                        @param actor_params: the parameters of the actor network
                        @param traj_batch: the trajectory batch
                        @param gae: the generalized advantage estimate
                        returns the actor loss
                        '''
                        # Rerun the network
                        pi = actor.apply(actor_params, traj_batch.obs)
                        
                        # Calculate the log probability 
                        log_prob = pi.log_prob(traj_batch.action)
                        logratio = log_prob - traj_batch.log_prob
                        ratio = jnp.exp(logratio)

                        gae = (gae - gae.mean()) / (gae.std() + 1e-8)
                        loss_actor_unclipped = ratio * gae
                        loss_actor_clipped = (
                            jnp.clip(
                                ratio,
                                1.0 - config.clip_eps,
                                1.0 + config.clip_eps,
                            )
                            * gae
                        )

                        loss_actor = -jnp.minimum(loss_actor_clipped, loss_actor_unclipped)
                        loss_actor = loss_actor.mean()
                        entropy = pi.entropy().mean()
                        
                        # debug
                        approx_kl = ((ratio - 1) - logratio).mean()
                        clip_frac = jnp.mean(jnp.abs(ratio - 1) > config.clip_eps)
                        
                        actor_loss = (
                            loss_actor
                            - config.ent_coef * entropy
                        )
                        return actor_loss, (loss_actor, entropy, ratio, approx_kl, clip_frac)
                    
                    def _critic_loss_fn(critic_params, traj_batch, targets):
                        '''
                        calculates the loss of the critic network
                        @param critic_params: the parameters of the critic network
                        @param traj_batch: the trajectory batch
                        @param targets: the targets
                        returns the critic loss
                        '''
                        # Rerun the network
                        value = critic.apply(critic_params, traj_batch.obs) 
                        
                        # CALCULATE VALUE LOSS
                        value_pred_clipped = traj_batch.value + (
                            value - traj_batch.value
                        ).clip(-config.clip_eps, config.clip_eps)
                        value_losses = jnp.square(value - targets)
                        value_losses_clipped = jnp.square(value_pred_clipped - targets)
                        value_loss = (
                            0.5 * jnp.maximum(value_losses, value_losses_clipped).mean()
                        )
                        critic_loss = config.vf_coef * value_loss
                        return critic_loss, (value_loss)
                    
                    # returns a function with the same parameters as loss_fn that calculates the gradient of the loss function
                    actor_grad_fn = jax.value_and_grad(_actor_loss_fn, has_aux=True)
                    critic_grad_fn = jax.value_and_grad(_critic_loss_fn, has_aux=True)

                    actor_loss, actor_grads = actor_grad_fn(actor_train_state.params, traj_batch, advantages)
                    critic_loss, critic_grads = critic_grad_fn(critic_train_state.params, traj_batch, targets)

                    # Create a copy of the parameters
                    actor_params_copy = actor_train_state.params.copy()

                    actor_train_state = actor_train_state.apply_gradients(grads=actor_grads)
                    critic_train_state = critic_train_state.apply_gradients(grads=critic_grads)

                    # Mask the gradients 
                    actor_train_state = packnet.on_backwards_end(packnet_state, actor_train_state, actor_params_copy)

                    del actor_params_copy

                    total_loss = actor_loss[0] + critic_loss[0]
                    loss_information = {
                        "total_loss": total_loss,
                        "actor_loss": actor_loss[0],
                        "value_loss": critic_loss[0],
                        "entropy": actor_loss[1][1],
                        "ratio": actor_loss[1][2],
                        "approx_kl": actor_loss[1][3],
                        "clip_frac": actor_loss[1][4],
                        "actor_grads": actor_grads,
                        "critic_grads": critic_grads,
                    }
                    
                    return (actor_train_state, critic_train_state), loss_information
                
                
                # unpack the update_state (because of the scan function)
                train_states, packnet_state, traj_batch, advantages, targets, rng = update_state
                
                # set the batch size and check if it is correct
                batch_size = config.minibatch_size * config.num_minibatches
                assert (
                    batch_size == config.num_steps * config.num_actors
                ), "batch size must be equal to number of steps * number of actors"
                
                # create a batch of the trajectory, advantages, and targets
                batch = (traj_batch, advantages, targets)          

                # reshape the batch to be compatible with the network
                batch = jax.tree_util.tree_map(
                    f=(lambda x: x.reshape((batch_size,) + x.shape[2:])), tree=batch
                )
                # split the random number generator for shuffling the batch
                rng, _rng = jax.random.split(rng)

                # creates random sequences of numbers from 0 to batch_size, one for each vmap 
                permutation = jax.random.permutation(_rng, batch_size)

                # shuffle the batch
                shuffled_batch = jax.tree_util.tree_map(
                    lambda x: jnp.take(x, permutation, axis=0), batch
                ) # outputs a tuple of the batch, advantages, and targets shuffled 

                minibatches = jax.tree_util.tree_map(
                    f=(lambda x: jnp.reshape(x, [config.num_minibatches, -1] + list(x.shape[1:]))), tree=shuffled_batch,
                )

                train_states, loss_information = jax.lax.scan(
                    f=_update_minbatch, 
                    init=train_states,
                    xs=minibatches
                )
                
                update_state = (train_states, packnet_state, traj_batch, advantages, targets, rng)
                return update_state, loss_information

            # create a tuple to be passed into the jax.lax.scan function
            update_state = (train_states, packnet_state, traj_batch, advantages, targets, rng)

            update_state, loss_info = jax.lax.scan( 
                f=_update_epoch, 
                init=update_state, 
                xs=None, 
                length=config.update_epochs
            )

            # unpack update_state
            train_states, packnet_state, traj_batch, advantages, targets, rng = update_state

            # set the metric to be the information of the last update epoch
            metric = info

            # calculate the current timestep
            current_timestep = update_step*config.num_steps * config.num_envs
            update_step = update_step + 1
            
            def evaluate_and_log(rng, update_step, train_states):
                rng, eval_rng = jax.random.split(rng)
                # Unpack the train states
                actor_train_state, critic_train_state = train_states

                actor_train_state_eval = jax.tree_util.tree_map(lambda x: x.copy(), actor_train_state)
                grads_eval = jax.tree_util.tree_map(lambda x: x.copy(), loss_info["actor_grads"])

                def log_metrics(metric, update_step):
                     # average the metric
                    metric = jax.tree_util.tree_map(lambda x: x.mean(), metric)
                    sparsity_actor = packnet.compute_sparsity(actor_train_state_eval.params["params"])
                    sparsity_grads = packnet.compute_sparsity(grads_eval["params"])
                    # add the sparsity and mask compliance to the metric dictionary
                    metric["PackNet/sparsity_actor"] = sparsity_actor
                    metric["PackNet/sparsity_grads"] = sparsity_grads
                    metric["PackNet/current_task"] = packnet_state.current_task
                    metric["PackNet/train_mode"] = packnet_state.train_mode


                    # add the general metrics to the metric dictionary
                    metric["General/update_step"] = update_step
                    metric["General/env_step"] = update_step * config.num_steps * config.num_envs
                    if config.anneal_lr:
                        metric["General/learning_rate"] = linear_schedule(update_step * config.num_minibatches * config.update_epochs)
                    else:
                        metric["General/learning_rate"] = config.lr

                    # Losses section
                    metric["Losses/total_loss"] = loss_info["total_loss"].mean()
                    metric["Losses/value_loss"] = loss_info["value_loss"].mean()
                    metric["Losses/actor_loss"] = loss_info["actor_loss"].mean()
                    metric["Losses/entropy"] = loss_info["entropy"].mean()

                    # Rewards section
                    metric["General/shaped_reward_agent0"] = metric["shaped_reward"]["agent_0"]
                    metric["General/shaped_reward_agent1"] = metric["shaped_reward"]["agent_1"]
                    metric.pop("shaped_reward", None)
                    metric["General/shaped_reward_annealed_agent0"] = metric["General/shaped_reward_agent0"] * rew_shaping_anneal(current_timestep)
                    metric["General/shaped_reward_annealed_agent1"] = metric["General/shaped_reward_agent1"] * rew_shaping_anneal(current_timestep)

                    # Advantages and Targets section
                    metric["Advantage_Targets/advantages"] = advantages.mean()
                    metric["Advantage_Targets/targets"] = targets.mean()

                    # Evaluation section
                    if config.evaluation:
                        for i in range(len(config.layout_name)):
                            metric[f"Evaluation/{config.layout_name[i]}"] = jnp.nan
                            metric[f"Scaled returns/evaluation_{config.layout_name[i]}_scaled"] = jnp.nan

                        evaluations = evaluate_model(actor_train_state_eval, eval_rng)
                        
                        metric = compute_normalized_evaluation_rewards(evaluations, 
                                                        config.layout_name, 
                                                        practical_baselines, 
                                                        metric)
                    # Extract parameters 
                    actor_params = jax.tree_util.tree_map(lambda x: x, actor_train_state_eval.params["params"])
                    actor_grads = jax.tree_util.tree_map(lambda x: x, grads_eval["params"])
                    
                    
                    def callback(args):
                        metric, update_step, env_counter, actor_params, actor_grads = args
                        real_step = (int(env_counter)-1) * config.num_updates + int(update_step)

                        metric = compute_normalized_returns(config.layout_name, 
                                                            practical_baselines, 
                                                            metric, 
                                                            env_counter)
                        
                        for key, value in metric.items():
                            writer.add_scalar(key, value, real_step)
                        for layer, dict in actor_params.items():
                            for layer_name, param_array in dict.items():
                                writer.add_histogram(
                                    tag=f"weights/{layer}/{layer_name}", 
                                    values=jnp.array(param_array), 
                                    global_step=real_step,
                                    bins=100)
                                writer.add_histogram(
                                    tag=f"grads/{layer}/{layer_name}", 
                                    values=jnp.array(actor_grads[layer][layer_name]), 
                                    global_step=real_step,
                                    bins=100)

                    jax.experimental.io_callback(callback, None, (metric, update_step, env_counter, actor_params, actor_grads))
                    return None
                
                def do_not_log(metric, update_step):
                    return None
                
                jax.lax.cond((update_step % config.log_interval) == 0, log_metrics, do_not_log, metric, update_step)
            
            # Evaluate the model and log the metrics
            evaluate_and_log(rng=rng, update_step=update_step, train_states=train_states)

            # unpack the loss information
            actor_grads = loss_info["actor_grads"]
            actor_grads = jax.tree_util.tree_map(lambda x: jnp.mean(x, axis=(0,1)), actor_grads)
            sparsity = packnet.compute_sparsity(actor_grads["params"])

            rng = update_state[-1]
            runner_state = (train_states, env_state, packnet_state, last_obs, update_step, actor_grads, rng)

            return runner_state, metric

        rng, train_rng = jax.random.split(rng)

        # initialize a carrier that keeps track of the states and observations of the agents
        actor_grads = jax.tree_util.tree_map(lambda x: jnp.zeros_like(x), actor_train_state.params)
        runner_state = (train_states, env_state, packnet_state, obsv, 0, actor_grads, train_rng)
        
        # apply the _update_step function a series of times, while keeping track of the state 
        runner_state, metric = jax.lax.scan(
            f=_update_step, 
            init=runner_state, 
            xs=None, 
            length=config.num_updates
        )

        # unpack the runner state
        train_states, env_state, packnet_state, last_obs, update_step, actor_grads, rng = runner_state
        actor_train_state, critic_train_state = train_states

        # # Prune the model and update the parameters
        new_actor_params, packnet_state = packnet.on_train_end(actor_train_state.params["params"], packnet_state)
        
        # check the sparsity of the new params
        sparsity = packnet.compute_sparsity(new_actor_params["params"])
        jax.debug.print(
            "Sparsity after pruning: {sparsity}", sparsity=sparsity)
        
        # update the actor train state with the new parameters
        actor_train_state = actor_train_state.replace(params=new_actor_params)
        train_states = (actor_train_state, critic_train_state)

        rng, finetune_rng = jax.random.split(rng)

        # Create a new runner state for the finetuning phase
        runner_state = (train_states, env_state, packnet_state, last_obs, update_step, actor_grads, finetune_rng)

        runner_state, metric = jax.lax.scan(
            f=_update_step,
            init=runner_state, 
            xs=None, 
            length=config.finetune_updates
        )

        # check the sparsity after finetuning
        actor_train_state = runner_state[0][0]
        sparsity = packnet.compute_sparsity(actor_train_state.params["params"])
        jax.debug.print(
            "Sparsity after finetuning: {sparsity}", sparsity=sparsity)

        # handle the end of the finetune phase 
        packnet_state = packnet.on_finetune_end(packnet_state)

        # add the packnet_state to the new runner state
        runner_state = (train_states, env_state, packnet_state, last_obs, update_step, actor_grads, finetune_rng)

        return runner_state, metric

    def loop_over_envs(rng, train_states, envs, packnet_state):
        '''
        Loops over the environments and trains the network
        @param rng: random number generator
        @param train_state: the current state of the training
        @param envs: the environments
        returns the runner state and the metrics
        '''
        actor_train_state, critic_train_state = train_states

        # split the random number generator for training on the environments
        rng, *env_rngs = jax.random.split(rng, len(envs)+1)

        visualizer = OvercookedVisualizer()

        # counter for the environment 
        env_counter = 1

        if config.evaluation:
            evaluation_matrix = jnp.zeros(((len(envs)+1), len(envs)))
            rng, eval_rng = jax.random.split(rng)
            evaluations = evaluate_model(actor_train_state, eval_rng)
            evaluation_matrix = evaluation_matrix.at[0,:].set(evaluations)

        for i, (env_rng, env) in enumerate(zip(env_rngs, envs)):
            # Call the train_on_environment function - CHANGE THIS LINE:
            runner_state, metrics = train_on_environment(env_rng, train_states, packnet_state, env, env_counter)
            
            # unpack the runner state
            train_states, env_state, packnet_state, last_obs, update_step, grads, rng = runner_state

            # Generate & log a GIF after finishing task i
            env_name = config.layout_name[i]
            states = record_gif_of_episode(config, actor_train_state, env, actor, env_idx=i, max_steps=config.gif_len)
            visualizer.animate(states, agent_view_size=5, task_idx=i, task_name=env_name, exp_dir=exp_dir)


            if config.evaluation:
                # Evaluate at the end of training to get the average performance of the task right after training
                evaluations = evaluate_model(train_states[0], rng)
                evaluation_matrix = evaluation_matrix.at[env_counter,:].set(evaluations)

            # save the model
            path = f"checkpoints/overcooked/{run_name}/model_env_{env_counter}"
            save_params(path, train_states)

            # update the environment counter
            env_counter += 1
        
        if config.evaluation:
            show_heatmap_bwt(evaluation_matrix, run_name)
            show_heatmap_fwt(evaluation_matrix, run_name)

        return runner_state

    def save_params(path, train_states):
        '''
        Saves the parameters of the network
        @param path: the path to save the parameters
        @param train_state: the current state of the training
        returns None
        '''
        actor_train_state, critic_train_state = train_states
        os.makedirs(os.path.dirname(path), exist_ok=True)
        with open(path, "wb") as f:
            f.write(
                flax.serialization.to_bytes(
                    {"actor_params": actor_train_state.params,
                     "critic_params": critic_train_state.params},
                )
            )
        print('model saved to', path)
        
        
    # Run the model
    rng, train_rng = jax.random.split(rng)
    # apply the loop_over_envs function to the environments
    runner_state = loop_over_envs(train_rng, train_states, envs, packnet_state)

def record_gif_of_episode(config, train_state, env, network, env_idx=0, max_steps=300):
    rng = jax.random.PRNGKey(0)
    rng, env_rng = jax.random.split(rng)
    obs, state = env.reset(env_rng)
    done = False
    step_count = 0
    states = [state]

    while not done and step_count < max_steps:
        flat_obs = {}
        for agent_id, obs_v in obs.items():
            # Determine the expected raw shape for this agent.
            expected_shape = env.observation_space().shape
            # If the observation is unbatched, add a batch dimension.
            if obs_v.ndim == len(expected_shape):
                obs_b = jnp.expand_dims(obs_v, axis=0)  # now (1, ...)
            else:
                obs_b = obs_v
            # Flatten the nonbatch dimensions.
            flattened = jnp.reshape(obs_b, (obs_b.shape[0], -1))
            flat_obs[agent_id] = flattened

        actions = {}
        act_keys = jax.random.split(rng, env.num_agents)
        for i, agent_id in enumerate(env.agents):
            pi = network.apply(train_state.params, flat_obs[agent_id])
            actions[agent_id] = jnp.squeeze(pi.sample(seed=act_keys[i]), axis=0)

        rng, key_step = jax.random.split(rng)
        next_obs, next_state, reward, done_info, info = env.step(key_step, state, actions)
        done = done_info["__all__"]

        obs, state = next_obs, next_state
        step_count += 1
        states.append(state)

    return states


if __name__ == "__main__":
    print("Running main...")
    main()<|MERGE_RESOLUTION|>--- conflicted
+++ resolved
@@ -128,15 +128,9 @@
     for layout_config in config.env_kwargs:
         layout_name = layout_config["layout"]
         layout_config["layout"] = overcooked_layouts[layout_name]
-<<<<<<< HEAD
 
     timestamp = datetime.now().strftime("%Y-%m-%d_%H-%M-%S")
-    run_name = f'{config.alg_name}_{config.network_architecture}_seq{config.seq_length}_{config.strategy}_seed_{config.seed}_{timestamp}'
-=======
-    
-    timestamp = datetime.now().strftime("%m-%d_%H-%M")
-    run_name = f'{config.alg_name}_Packnet_{config.network_architecture}_seq{config.seq_length}_{config.strategy}_{timestamp}'
->>>>>>> a65bddf4
+    run_name = f'{config.alg_name}_{config.cl_method}_{config.network_architecture}_seq{config.seq_length}_{config.strategy}_seed_{config.seed}_{timestamp}'
     exp_dir = os.path.join("runs", run_name)
 
     # Initialize WandB
